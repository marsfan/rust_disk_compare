[package]
name = "disk_compare"
version = "0.1.0"
edition = "2021"
license = "MPL-2.0"
description = "Tool for computing hashes and comparing files"
keywords = ["compare", "hash", "checksum", "tool", "parallel"]
categories = ["command-line-utilities"]
repository = "https://www.github.com/marsfan/rust_disk_compare"

[dependencies]
<<<<<<< HEAD
clap = { version = "4.5.1", features = ["derive"] }
indicatif = { version = "0.17.11", features = ["rayon"] }
md-5 = "0.10.6"
rayon = "1.9.0"
sha2 = "0.10.8"
thiserror = "1.0.57"
=======
clap = { version = "4.4.10", features = ["derive"] }
indicatif = { version = "0.17.7", features = ["rayon"] }
rayon = "1.8.0"
sha2 = "0.10.8"
thiserror = "2.0.11"
>>>>>>> 1c144757
walkdir = "2.4.0"

[lints.rust]
missing_docs = "warn"
deprecated-in-future = "warn"

[lints.clippy]
all = "warn"
correctness = "warn"
suspicious = "warn"
complexity = "warn"
perf = "warn"
pedantic = "warn"
cargo = "warn"

# Individual rules instead of groups
missing_docs_in_private_items = "warn"
cargo_common_metadata = "warn"
unwrap_in_result = "warn"
match_bool = "warn"
uninlined_format_args = "warn"
needless_pass_by_value = "warn"
explicit_iter_loop = "warn"

# Allow multiple crate versions issue
# caused by dependencies
multiple_crate_versions = { level = "allow", priority = 1 }<|MERGE_RESOLUTION|>--- conflicted
+++ resolved
@@ -9,20 +9,11 @@
 repository = "https://www.github.com/marsfan/rust_disk_compare"
 
 [dependencies]
-<<<<<<< HEAD
-clap = { version = "4.5.1", features = ["derive"] }
-indicatif = { version = "0.17.11", features = ["rayon"] }
-md-5 = "0.10.6"
-rayon = "1.9.0"
-sha2 = "0.10.8"
-thiserror = "1.0.57"
-=======
 clap = { version = "4.4.10", features = ["derive"] }
 indicatif = { version = "0.17.7", features = ["rayon"] }
 rayon = "1.8.0"
 sha2 = "0.10.8"
 thiserror = "2.0.11"
->>>>>>> 1c144757
 walkdir = "2.4.0"
 
 [lints.rust]
